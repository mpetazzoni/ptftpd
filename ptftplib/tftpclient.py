--- conflicted
+++ resolved
@@ -686,11 +686,7 @@
             print('Window size must be a number!')
 
     def __get_speed(self, filesize, time):
-<<<<<<< HEAD
-        return (filesize / 1024.0 / time)
-=======
         return filesize / 1024.0 / time
->>>>>>> 61f0d9f8
 
 
 def usage():
